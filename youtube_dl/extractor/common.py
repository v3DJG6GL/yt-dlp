--- conflicted
+++ resolved
@@ -999,7 +999,6 @@
         if manifest is False:
             return []
 
-<<<<<<< HEAD
         return self._parse_f4m_formats(
             manifest, manifest_url, video_id, preference=preference, f4m_id=f4m_id,
             transform_source=transform_source, fatal=fatal)
@@ -1007,7 +1006,6 @@
     def _parse_f4m_formats(self, manifest, manifest_url, video_id, preference=None, f4m_id=None,
                            transform_source=lambda s: fix_xml_ampersands(s).strip(),
                            fatal=True):
-=======
         # currently youtube-dl cannot decode the playerVerificationChallenge as Akamai uses Adobe Alchemy
         akamai_pv = manifest.find('{http://ns.adobe.com/f4m/1.0}pv-2.0')
         if akamai_pv is not None and ';' in akamai_pv.text:
@@ -1015,7 +1013,6 @@
             if playerVerificationChallenge.strip() != '':
                 return []
 
->>>>>>> fb72ec58
         formats = []
         manifest_version = '1.0'
         media_nodes = manifest.findall('{http://ns.adobe.com/f4m/1.0}media')
